--- conflicted
+++ resolved
@@ -20,34 +20,6 @@
         str(Path(cwd, test_files_path, "sim_config.yaml")),
     )
 
-<<<<<<< HEAD
-=======
-    # from test_files/path_config
-    out_file_name = "4v6x_randomrot"
-
-    tem_simulator.output_path_dict["crd_file"] = str(
-        Path(cwd, tmp_path, out_file_name + ".txt")
-    )
-    tem_simulator.output_path_dict["mrc_file"] = str(
-        Path(cwd, tmp_path, out_file_name + ".mrc")
-    )
-    tem_simulator.output_path_dict["log_file"] = str(
-        Path(cwd, tmp_path, out_file_name + ".log")
-    )
-    tem_simulator.output_path_dict["inp_file"] = str(
-        Path(cwd, tmp_path, out_file_name + ".inp")
-    )
-    tem_simulator.output_path_dict["h5_file"] = str(
-        Path(cwd, tmp_path, out_file_name + ".h5")
-    )
-    tem_simulator.output_path_dict["h5_file_noisy"] = str(
-        Path(cwd, tmp_path, out_file_name + "-noisy.h5")
-    )
-    tem_simulator.output_path_dict["pdb_file"] = str(
-        Path(cwd, test_files_path, "4v6x.pdb")
-    )
-
->>>>>>> b4b084e3
     return tem_simulator
 
 
@@ -258,12 +230,8 @@
     -----
     This test requires a local TEM sim installation to run.
     """
-<<<<<<< HEAD
     sample_class.create_crd_file(pad=5)
-    sample_class.write_inp_file()
-=======
     sample_class.create_inp_file()
->>>>>>> b4b084e3
     data = sample_class.get_image_data()
     assert os.path.isfile(sample_class.output_path_dict["log_file"])
     assert os.path.isfile(sample_class.output_path_dict["mrc_file"])
