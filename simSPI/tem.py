"""Wrapper for the TEM Simulator."""
import yaml
import simutils
import cryoemio
import os

import matplotlib.pyplot as plt
import numpy as np


class TEMSimulator:
    """Wrapper for the TEM Simulator.

    Parameters
    ----------
    path_config : str
        Relative path to YAML file containing file paths for TEM Simulator.
    sim_config : str
        Relative path to YAML file containing simulator paths for TEM Simulator.
    """

    def __init__(self, path_config, sim_config):
        self.path_dict = self.get_raw_config_from_yaml(path_config)
        self.raw_sim_dict = self.get_raw_config_from_yaml(sim_config)

        self.output_path_dict = self.generate_path_dict(self.path_dict)
        self.sim_dict = self.classify_sim_params(self.raw_sim_dict)

        self.parameter_dict = self.generate_parameter_dict(
            self.output_path_dict,
            self.sim_dict,
            self.raw_sim_dict,
            seed=1234)

        self.placeholder = 0

    def run(self, display_data=False, export_particles=True):
        """Run TEM simulator on input file and produce particle stacks with metadata.

        Parameters
        ----------
        display_data : bool
            Flag to determine whether to export particle data after extraction
        export_particles : bool
            Flag to determine whether to export extracted particle data

        Returns
        -------
        particle_data : arr
            Individual particle data extracted from micrograph
        """
        self.create_crd_file(pad=5)
        self.create_inp_file()

<<<<<<< HEAD
        micrograph_data = self.get_image_data(display_data=display_data)
        particle_data = self.extract_particles(
            micrograph_data,
            export_particles=export_particles,
            display_data=display_data)
=======
        micrograph_data = self.get_image_data()

        if display_data:
            _ = plt.figure(figsize=(18, 12))
            plt.imshow(micrograph_data, origin='lower', cmap='Greys')
            plt.colorbar()
            plt.show()
>>>>>>> 2d8e0dd2

        return particle_data

    @staticmethod
    def get_raw_config_from_yaml(config_yaml):
        """Create dictionary with parameters from YAML file and groups them into lists.

        Parameters
        ----------
        config_yaml : str
            Relative path to YAML file containing parameters for TEM Simulator

        Returns
        -------
        classified_params : dict
            Dictionary containing grouped parameters from yaml config file
        """
        with open(config_yaml, "r") as stream:
            raw_params = yaml.safe_load(stream)

        return raw_params

    @staticmethod
    def classify_sim_params(raw_sim_params):
        """Take dictionary of individual simulation parameters and groups them into lists.

        Parameters
        ----------
        raw_sim_params : dict of type str to (dict of type str to {str, int, double})
            Dictionary of simulator parameters

        Returns
        -------
        classified_sim_params : dict of type str to list
            Dictionary of grouped simulator parameters
        """
        molecular_model = raw_sim_params['molecular_model']
        specimen_grid_params = raw_sim_params['specimen_grid_params']
        beam_parameters = raw_sim_params['beam_parameters']
        optics_parameters = raw_sim_params['optics_parameters']
        detector_parameters = raw_sim_params['detector_parameters']

        def flatten_detector_array(arr):

            flattened_params = []

            for i in range(6):
                flattened_params.append(arr[i])

            for i in range(5):
                flattened_params.append(arr[6][i])

            return flattened_params

        classified_sim_params = {
            'molecular_model': list(molecular_model.values()),
            'specimen_grid_params': list(specimen_grid_params.values()),
            'beam_parameters': list(beam_parameters.values()),
            'optics_parameters': list(optics_parameters.values()),
            'detector_parameters': flatten_detector_array(list(detector_parameters.values()))
        }

        return classified_sim_params

    @staticmethod
    def generate_path_dict(path_dict):
        """Return the paths to pdb, crd, log, inp, and h5 files as strings.

        Parameters
        ----------
        path_dict : dict of type str to str
            Dict of user inputted path config parameters containing keys:
            pdb_file : str
                Relative path to the pdb file
            output_dir : str, (default = None)
                Relative path to output directory
            mrc_keyword : str, (default = None)
                user-specified keyword appended to output files

        Returns
        -------
        path_dict : dict of type str to str
            Dict of file paths that includes keys:
            pdb_file
                relative path to pdb input file
            crd_file
                relative path to desired output crd file
            h5_file
                relative path to desired output h5 file
            inp_file
                relative path to desired output inp file
            mrc_file
                relative path to desired output mrc file
            log_file
                relative path to desired output log file
        """
        file_path_dict = {}

        output_file_path = path_dict['output_dir'] + path_dict['pdb_keyword'] + path_dict['micrograph_keyword']

        file_path_dict['pdb_file'] = path_dict['pdb_dir'] + path_dict['pdb_keyword'] + '.pdb'
        file_path_dict['crd_file'] = output_file_path + '.txt'
        file_path_dict['mrc_file'] = output_file_path + '.mrc'
        file_path_dict['log_file'] = output_file_path + '.log'
        file_path_dict['inp_file'] = output_file_path + '.inp'
        file_path_dict['h5_file'] = output_file_path + '.h5'

        return file_path_dict

    def create_crd_file(self, pad):
        """Format and write molecular model data to crd_file for use in TEM-simulator.

        Parameters
        ----------
        pad : double
            Pad to be added to maximal dimension of the object read from pdb_file

        Reference
        ---------
        Leverages methods developed in:
            https://github.com/slaclab/cryoEM-notebooks/blob/master/src/simutils.py
        """
        x_range, y_range, num_part = simutils.define_grid_in_fov(
            self.sim_dict['specimen_grid_params'],
            self.sim_dict['optics_parameters'],
            self.sim_dict['detector_parameters'],
            self.output_path_dict['pdb_file'],
            Dmax=30,
            pad=pad
        )

        simutils.write_crd_file(
            num_part,
            xrange=x_range,
            yrange=y_range,
            crd_file=self.output_path_dict['crd_file']
        )

    def get_image_data(self, display_data=False):
        """Run simulator and return data.

        Parameters
        ----------
        display_data : bool
            Flag to determine whether to display particle data

        Returns
        -------
        List containing parsed .mrc data from Simulator

        Reference
        ---------
        Leverages methods developed in https://github.com/slaclab/cryoEM-notebooks
        """
        os.system('{} {}'.format(
            self.path_dict['simulator_dir'],
            self.output_path_dict['inp_file']
        ))

        data = cryoemio.mrc2data(self.output_path_dict['mrc_file'])
        micrograph = data[0, ...]

        if display_data:
            # fig = plt.figure(figsize=(18, 12))
            plt.imshow(micrograph, origin='lower', cmap='Greys')
            plt.colorbar()
            plt.show()

        return micrograph

    @staticmethod
    def generate_parameter_dict(output_path_dict, sim_dict, raw_sim_dict, seed=1234):
        """Generate class variable parameter_dict from cleaned user config data for use in class methods

        Parameters
        ----------
        output_path_dict : dict
            Dictionary containing file paths to input pdb file and simulator generated output files
        sim_dict : dict
            Dictionary of grouped simulator parameters
        raw_sim_dict : dict
            Dictionary containing grouped parameters from yaml config file
        seed : int
            Integer seed passed to TEM-Simulator through inp_file
        Returns
        -------
        particles : arr
            Individual particle data extracted from micrograph

        Reference
        ---------
        Leverages methods developed in:
            https://github.com/slaclab/cryoEM-notebooks/blob/master/src/simutils.py
        """
        mrc_file = output_path_dict['mrc_file']
        pdb_file = output_path_dict['pdb_file']
        crd_file = output_path_dict['crd_file']
        log_file = output_path_dict['log_file']

        particle_mrcout = raw_sim_dict['molecular_model']['particle_mrcout']

        sample_dimensions = sim_dict['specimen_grid_params']
        beam_params = sim_dict['beam_parameters']
        optics_params = sim_dict['optics_parameters']
        detector_params = sim_dict['detector_parameters']

        parameter_dict = simutils.fill_parameters_dictionary(
            mrc_file=mrc_file,
            pdb_file=pdb_file,
            particle_mrcout=particle_mrcout,
            crd_file=crd_file,
            sample_dimensions=sample_dimensions,
            beam_params=beam_params,
            optics_params=optics_params,
            detector_params=detector_params,
            log_file=log_file,
            seed=seed
        )

        return parameter_dict

    def create_inp_file(self):
        """Write simulation parameters to .inp file for use by the TEM-simulator.

        The .inp files contain the parameters controlling the simulation. These are text
        files whose format is described in the TEM Simulator documentation. They contain
        component headings which divide the files into different sections (e.g.
        different particles) and parameter assignments of the form
        "<parameter> = <value>".

        Reference
        ---------
        Leverages methods developed in:
            https://github.com/slaclab/cryoEM-notebooks/blob/master/src/simutils.py
        """

        inp_file = self.output_path_dict['inp_file']
        simutils.write_inp_file(inp_file=inp_file, dict_params=self.parameter_dict)

<<<<<<< HEAD
    def extract_particles(self, micrograph, export_particles=True, display_data=False):
=======
        simutils.write_inp_file(inp_file=inp_file, dict_params=parameter_dict)

    def extract_particles(self, micrograph, pad):
>>>>>>> 2d8e0dd2
        """Extract particle data from micrograph.

        Parameters
        ----------
        micrograph : arr
            Array containing TEM-simulator micrograph output
        export_particles : bool
            Boolean flag to determine whether to export particle data to h5 file
        display_data : bool
            Boolean flag to determine whether to display generated particle data

        Returns
        -------
        particles : arr
            Individual particle data extracted from micrograph

        Reference
        ---------
        Leverages methods developed in:
            https://github.com/slaclab/cryoEM-notebooks/blob/master/src/simutils.py
            https://github.com/slaclab/cryoEM-notebooks/blob/master/src/cryoemio.py
        """

        particles = simutils.microgaph2particles(
            micrograph,
            self.sim_dict['molecular_model'],
            self.sim_dict['optics_parameters'],
            self.sim_dict['detector_parameters'],
            pdb_file=self.output_path_dict['pdb_file'],
            Dmax=30,
            pad=5.)

        if display_data:
            self.view_particles(particles, ncol=5)

        if export_particles:
            cryoemio.data_and_dic_2hdf5(particles, self.output_path_dict['h5_file'], dic=self.parameter_dict)

        return particles

    @staticmethod
    def view_particles(data, slicing=(1, 1, 1), figsize=1, ncol=5):
        """Extract particle data from micrograph.

        Parameters
        ----------
        data : arr
            Array containing TEM-simulator micrograph output
        slicing : tuple

        figsize : int
            Integer scaling factor for rendered particle figures
        ncol : int
            Integer number of columns in particle view

        Returns
        -------
        particles : arr
            Individual particle data extracted from micrograph
        """

        view = data[::slicing[0], ::slicing[1], ::slicing[2]]
        figsize = int(figsize * ncol)
        nrow = np.ceil(view.shape[0] / ncol)
        fig = plt.figure(figsize=(ncol * figsize, nrow * figsize))

        for i in np.arange(view.shape[0]):
            fig.add_subplot(int(nrow), int(ncol), int(i + 1))
            plt.imshow(view[i], cmap='Greys')

        plt.tight_layout()
        plt.show()


def main():
    """Return 1 as a placeholder."""
    t = TEMSimulator('../temp_workspace/input/path_config.yaml', '../temp_workspace/input/sim_config.yaml')
    t.run(display_data=True)
    return 1


if __name__ == "__main__":
    main()

<|MERGE_RESOLUTION|>--- conflicted
+++ resolved
@@ -49,24 +49,15 @@
         particle_data : arr
             Individual particle data extracted from micrograph
         """
+
         self.create_crd_file(pad=5)
         self.create_inp_file()
 
-<<<<<<< HEAD
         micrograph_data = self.get_image_data(display_data=display_data)
         particle_data = self.extract_particles(
             micrograph_data,
             export_particles=export_particles,
             display_data=display_data)
-=======
-        micrograph_data = self.get_image_data()
-
-        if display_data:
-            _ = plt.figure(figsize=(18, 12))
-            plt.imshow(micrograph_data, origin='lower', cmap='Greys')
-            plt.colorbar()
-            plt.show()
->>>>>>> 2d8e0dd2
 
         return particle_data
 
@@ -163,6 +154,7 @@
             log_file
                 relative path to desired output log file
         """
+
         file_path_dict = {}
 
         output_file_path = path_dict['output_dir'] + path_dict['pdb_keyword'] + path_dict['micrograph_keyword']
@@ -189,6 +181,7 @@
         Leverages methods developed in:
             https://github.com/slaclab/cryoEM-notebooks/blob/master/src/simutils.py
         """
+
         x_range, y_range, num_part = simutils.define_grid_in_fov(
             self.sim_dict['specimen_grid_params'],
             self.sim_dict['optics_parameters'],
@@ -221,6 +214,7 @@
         ---------
         Leverages methods developed in https://github.com/slaclab/cryoEM-notebooks
         """
+
         os.system('{} {}'.format(
             self.path_dict['simulator_dir'],
             self.output_path_dict['inp_file']
@@ -306,13 +300,7 @@
         inp_file = self.output_path_dict['inp_file']
         simutils.write_inp_file(inp_file=inp_file, dict_params=self.parameter_dict)
 
-<<<<<<< HEAD
     def extract_particles(self, micrograph, export_particles=True, display_data=False):
-=======
-        simutils.write_inp_file(inp_file=inp_file, dict_params=parameter_dict)
-
-    def extract_particles(self, micrograph, pad):
->>>>>>> 2d8e0dd2
         """Extract particle data from micrograph.
 
         Parameters
@@ -390,10 +378,9 @@
 def main():
     """Return 1 as a placeholder."""
     t = TEMSimulator('../temp_workspace/input/path_config.yaml', '../temp_workspace/input/sim_config.yaml')
-    t.run(display_data=True)
+    t.run(display_data=True, export_particles=True)
     return 1
 
 
 if __name__ == "__main__":
-    main()
-
+    main()