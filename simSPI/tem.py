"""Wrapper for the TEM Simulator."""
import os
import random
import string
import subprocess
from pathlib import Path

import cryoemio
import matplotlib.pyplot as plt
import numpy as np
import simutils
import yaml
from ioSPI import cryoemio as io

from simSPI import crd, fov


class TEMSimulator:
    """Wrapper for the TEM Simulator.

    Parameters
    ----------
    path_config : str
        Relative path to YAML file containing file paths for TEM Simulator.
    sim_config : str
        Relative path to YAML file containing simulator paths for TEM Simulator.
    """

    def __init__(self, path_config, sim_config):

        with open(path_config, "r") as stream:
            parsed_path_config = yaml.safe_load(stream)

        self.output_path_dict = self.generate_path_dict(**parsed_path_config)
        self.output_path_dict["local_sim_dir"] = parsed_path_config["local_sim_dir"]

        self.sim_dict = self.get_config_from_yaml(sim_config)

        self.parameter_dict = io.fill_parameters_dictionary(
            sim_config,
            self.output_path_dict["mrc_file"],
            self.output_path_dict["pdb_file"],
            self.output_path_dict["crd_file"],
            self.output_path_dict["log_file"],
        )

    # TODO: run DOES NOT EXIST in master, and is not up to date.
    #       requires deprecation (by more careful hands than my own).
    def run(self, display_data=False, export_particles=True):
        """Run TEM simulator on input file and produce particle stacks with metadata.

        Parameters
        ----------
        display_data : bool
            Flag to determine whether to export particle data after extraction
        export_particles : bool
            Flag to determine whether to export extracted particle data

        Returns
        -------
        particle_data : arr
            Individual particle data extracted from micrograph
        """
        self.create_crd_file(pad=5)
        self.create_inp_file()

        self.generate_metadata()

        micrograph_data = self.get_image_data(display_data=display_data)
        particle_data = self.extract_particles(
            micrograph_data,
            0.0,
            export_particles=export_particles,
            display_data=display_data,
        )
        return particle_data

    @staticmethod
    def get_raw_config_from_yaml(config_yaml):
        """Create dictionary with parameters from YAML file and groups them into lists.

        Parameters
        ----------
        config_yaml : str
            Relative path to YAML file containing parameters for TEM Simulator

        Returns
        -------
        classified_params : dict
            Dictionary containing grouped parameters from yaml config file
        """
        with open(config_yaml, "r") as stream:
            raw_params = yaml.safe_load(stream)

        return raw_params

    @staticmethod
    def classify_input_config(raw_params):
        """Take dictionary of unordered parameters and groups them into lists.

        Parameters
        ----------
        raw_sim_params : dict of type str to (dict of type str to {str, int, double})
            Dictionary of simulator parameters

        Returns
        -------
        classified_sim_params : dict of type str to list
            Dictionary of grouped simulator parameters
        """
        sim_params_structure = {
            "molecular_model": ["voxel_size_nm", "particle_name", "particle_mrcout"],
            "specimen_grid_params": [
                "hole_diameter_nm",
                "hole_thickness_center_nm",
                "hole_thickness_edge_nm",
            ],
            "beam_parameters": [
                "voltage_kv",
                "energy_spread_v",
                "electron_dose_e_nm2",
                "electron_dose_std_e_per_nm2",
            ],
            "optics_parameters": [
                "magnification",
                "spherical_aberration_mm",
                "chromatic_aberration_mm",
                "aperture_diameter_um",
                "focal_length_mm",
                "aperture_angle_mrad",
                "defocus_um",
                "defocus_syst_error_um",
                "defocus_nonsyst_error_um",
                "optics_defocusout",
            ],
            "detector_parameters": [
                "detector_nx_px",
                "detector_ny_px",
                "detector_pixel_size_um",
                "average_gain_count_per_electron",
                "noise",
                "detector_q_efficiency",
                "mtf_params",
            ],
        }

        classified_sim_params = {}

        for param_type, param_order in sim_params_structure.items():
            if param_type != "detector_parameters":
                classified_sim_params[param_type] = [
                    raw_params[param_type].get(key) for key in param_order
                ]
            elif param_type == "detector_parameters":
                ordered_params = [
                    raw_params[param_type].get(key) for key in param_order
                ]
                flattened_params = []

                for i in range(6):
                    flattened_params.append(ordered_params[i])
                for i in range(5):
                    flattened_params.append(ordered_params[6][i])

                classified_sim_params[param_type] = flattened_params

        return classified_sim_params

    @staticmethod
    def generate_path_dict(pdb_file, output_dir=None, mrc_keyword=None, **kwargs):
        """Return the paths to pdb, crd, log, inp, and h5 files as strings.

        Parameters
        ----------
        pdb_file : str
            Relative path to pdb file
        output_dir : str, (default = None)
            Relative path to output directory
        mrc_keyword : str, (default = None)
            user-specified keyword appended to output files
        kwargs
            Arbitrary keyword arguments.

        Returns
        -------
        path_dict : dict of type str to str
            Dict of file paths that includes keys:
            pdb_file
                relative path to pdb input file
            crd_file
                relative path to desired output crd file
            h5_file
                relative path to desired output h5 file
            h5_file_noisy
                relative path to desired output h5 file with noise
            inp_file
                relative path to desired output inp file
            mrc_file
                relative path to desired output mrc file
            log_file
                relative path to desired output log file
        """
        path_dict = {}

        if output_dir is None:
            output_dir = str(Path(pdb_file).parent)

        if mrc_keyword is None:
            mrc_keyword = str(Path(pdb_file).stem) + "".join(
                random.choices(string.ascii_uppercase + string.digits, k=5)
            )

        path_dict["pdb_file"] = str(Path(pdb_file))
        path_dict["crd_file"] = str(Path(output_dir, mrc_keyword + ".txt"))
        path_dict["mrc_file"] = str(Path(output_dir, mrc_keyword + ".mrc"))
        path_dict["log_file"] = str(Path(output_dir, mrc_keyword + ".log"))
        path_dict["inp_file"] = str(Path(output_dir, mrc_keyword + ".inp"))
        path_dict["h5_file"] = str(Path(output_dir, mrc_keyword + ".h5"))
        path_dict["h5_file_noisy"] = str(Path(output_dir, mrc_keyword + "-noisy.h5"))

        return path_dict

    def run(self, pad=5, export_particles=False):
        """Run TEM simulator on input file and produce particle stacks with metadata.

        Parameters
        ----------
        pad : double, (default = 5)
            Pad to be added to maximal dimension of the object read from pdb_file
        export_particles : boolean, (default = False)
            Particle data exported to .h5 if True.

        Returns
        -------
        particles : arr
            Individual particle data extracted from micrograph
        """
        self.create_crd_file(pad)
        self.write_inp_file()

        micrograph_data = self.get_image_data()
        particle_data = self.extract_particles(micrograph_data, pad=pad)

        if "other" in self.parameter_dict and (
            self.parameter_dict["other"].get("signal_to_noise") is not None
            or self.parameter_dict["other"].get("signal_to_noise_db") is not None
        ):
            particle_data = self.apply_gaussian_noise(particle_data)

        if export_particles:
            self.export_particle_stack(particle_data)

        return particle_data

    def create_crd_file(self, pad):
        """Format and write molecular model data to crd_file for use in TEM-simulator.

        Parameters
        ----------
        pad : double
            Pad to be added to maximal dimension of the object read from pdb_file

        Reference
        ---------
        Leverages methods developed in:
            https://github.com/slaclab/cryoEM-notebooks/blob/master/src/simutils.py
        """
        x_range, y_range, num_part = fov.define_grid_in_fov(
            self.sim_dict["optics_parameters"],
            self.sim_dict["detector_parameters"],
            self.output_path_dict["pdb_file"],
            pad=pad,
        )

        crd.write_crd_file(
            num_part,
            xrange=x_range,
            yrange=y_range,
            crd_file=self.output_path_dict["crd_file"],
        )

    def get_image_data(self, display_data=False):
        """Run simulator and return data.

        Parameters
        ----------
        display_data : bool
            Flag to determine whether to display particle data

        Returns
        -------
        List containing parsed .mrc data from Simulator

        Reference
        ---------
        Leverages methods developed in https://github.com/slaclab/cryoEM-notebooks
        """
        os.system(
            "{} {}".format(
                self.path_dict["simulator_dir"], self.output_path_dict["inp_file"]
            )
        )

        data = cryoemio.mrc2data(self.output_path_dict["mrc_file"])
        micrograph = data[0, ...]

        if display_data:
            # fig = plt.figure(figsize=(18, 12))
            plt.imshow(micrograph, origin="lower", cmap="Greys")
            plt.colorbar()
            plt.show()

        return micrograph

    @staticmethod
    def generate_parameter_dict(output_path_dict, sim_dict, raw_sim_dict, seed=1234):
        """Generate class variable parameter_dict from cleaned user config data.

        Output is for use in class methods.

        Parameters
        ----------
        output_path_dict : dict
            Dictionary containing file paths to input pdb file and simulator generated
            output files.
        sim_dict : dict
            Dictionary of grouped simulator parameters.
        raw_sim_dict : dict
            Dictionary containing grouped parameters from yaml config file.
        seed : int
            Integer seed passed to TEM-Simulator through inp_file.

        Returns
        -------
        particles : arr
            Individual particle data extracted from micrograph.

        Reference
        ---------
        Leverages methods developed in:
            https://github.com/slaclab/cryoEM-notebooks/blob/master/src/simutils.py
        """
        mrc_file = output_path_dict["mrc_file"]
        pdb_file = output_path_dict["pdb_file"]
        crd_file = output_path_dict["crd_file"]
        log_file = output_path_dict["log_file"]

        particle_mrcout = raw_sim_dict["molecular_model"]["particle_mrcout"]

        sample_dimensions = sim_dict["specimen_grid_params"]
        beam_params = sim_dict["beam_parameters"]
        optics_params = sim_dict["optics_parameters"]
        detector_params = sim_dict["detector_parameters"]

        parameter_dict = simutils.fill_parameters_dictionary(
            mrc_file=mrc_file,
            pdb_file=pdb_file,
            particle_mrcout=particle_mrcout,
            crd_file=crd_file,
            sample_dimensions=sample_dimensions,
            beam_params=beam_params,
            optics_params=optics_params,
            detector_params=detector_params,
            log_file=log_file,
            seed=seed,
        )

        return parameter_dict

    def create_inp_file(self):
        """Write simulation parameters to .inp file for use by the TEM-simulator.

        The .inp files contain the parameters controlling the simulation. These are text
        files whose format is described in the TEM Simulator documentation. They contain
        component headings which divide the files into different sections (e.g.
        different particles) and parameter assignments of the form
        "<parameter> = <value>".

        Reference
        ---------
        Leverages methods developed in:
            https://github.com/slaclab/cryoEM-notebooks/blob/master/src/simutils.py
        """
        io.write_inp_file(
            inp_file=self.output_path_dict["inp_file"], dict_params=self.parameter_dict
        )

<<<<<<< HEAD
    def extract_particles(
        self, micrograph, pad, export_particles=True, display_data=False
    ):
=======
    def get_image_data(self):
        """Run simulator and return data.

        Returns
        -------
        List containing parsed .mrc data from Simulator

        Raises
        ------
        subprocess.CalledProcessError
            Raised if shell commmand exits with non zero code.

        Notes
        -----
        This method requires a local tem_sim installation to run.
        """
        sim_executable = f"{self.output_path_dict['local_sim_dir']}"
        input_file_arg = f"{self.output_path_dict['inp_file']}"
        subprocess.run([sim_executable, input_file_arg], check=True)

        data = io.mrc2data(self.output_path_dict["mrc_file"])
        micrograph = data[0, ...]

        return micrograph

    def extract_particles(self, micrograph, pad):
>>>>>>> dfa5157a
        """Extract particle data from micrograph.

        Parameters
        ----------
        micrograph : arr
            Array containing TEM-simulator micrograph output
        pad : double
            Pad to be added to maximal dimension of the object read from pdb_file
        export_particles : bool
            Boolean flag to determine whether to export particle data to h5 file
        display_data : bool
            Boolean flag to determine whether to display generated particle data

        Returns
        -------
        particles : arr
            Individual particle data extracted from micrograph

        Reference
        ---------
        Leverages methods developed in:
            https://github.com/slaclab/cryoEM-notebooks/blob/master/src/simutils.py
            https://github.com/slaclab/cryoEM-notebooks/blob/master/src/cryoemio.py
        """
        particles = fov.micrograph2particles(
            micrograph,
            self.sim_dict["optics_parameters"],
            self.sim_dict["detector_parameters"],
            pdb_file=self.output_path_dict["pdb_file"],
            pad=pad,
        )

        if display_data:
            self.view_particles(particles, ncol=5)

        if export_particles:
            cryoemio.data_and_dic2hdf5(particles, self.output_path_dict["h5_file"])

        return particles

    def apply_gaussian_noise(self, particles):
        """Apply gaussian noise to particle data.

        Returns
        -------
        noisy_particles : arr
            Individual particle data with gaussian noise applied
        """
        variance = np.var(particles)
        if "other" not in self.parameter_dict:
            return particles.copy()
        snr = 1.0
        try:
            snr = self.parameter_dict["other"]["signal_to_noise"]
        except KeyError:
            pass
        try:
            snr_db = self.parameter_dict["other"]["signal_to_noise_db"]
            snr = 10 ** (snr_db / 10)
        except KeyError:
            pass
        scale = np.sqrt(variance / snr)
        noisy_particles = np.random.normal(particles, scale)
        return noisy_particles

    def generate_metadata(self):
        """Generate metadata associated with picked particles from simulator.

        Notes
        -----
        Exports particle metadata in .star file to output directory specified
        in user config file.
        """
        particle_metadata = self.retrieve_rotation_metadata(
            self.output_path_dict["crd_file"]
        )

        file_name = (
            self.path_dict["pdb_keyword"]
            + self.path_dict["micrograph_keyword"]
            + ".star"
        )

        with open(self.path_dict["output_dir"] + file_name, "w") as f:
            for key, value in self.raw_sim_dict.items():
                f.write(f"{key}\n")
                for key0, value0 in value.items():
                    if type(value0) is list:
                        f.write("_" + "{0:24}{1}\n".format(key0, value0))
                    else:
                        f.write("_" + "{0:24}{1:>15}\n".format(key0, value0))
                f.write("\n")

            f.write("particle_rotation_angles\n")
            f.write("loop_\n")
            f.write("_phi\n")
            f.write("_theta\n")
            f.write("_psi\n")
            for angle in particle_metadata:
                f.write("{0[0]:13.4f}{0[1]:13.4f}{0[2]:13.4f}\n".format(angle))

    @staticmethod
    def retrieve_rotation_metadata(path):
        """Retrieve particle rotation data from pre-generated simulator crd file.

        Parameters
        ----------
        path : str
            String specifying path to crd file generated during simulation.

        Returns
        -------
        rotation_metadata : array-like, shape=[..., 3]
            N x 3 matrix representing the rotation angles , phi, theta, psi, of
            each particle in stack.
        """
        rotation_metadata = []
        lines = []
        with open(path) as f:
            lines = f.readlines()

        for i, line in enumerate(lines):
            if 4 < i:
                rotation_metadata.append([float(x) for x in line.split()[3:]])

        f.close()
        return rotation_metadata

    def export_particle_stack(self, particles):
        """Export extracted particle data to h5 file.

        Parameters
        ----------
        particles : arr
            Individual particle data extracted from micrograph

        """
        io.data_and_dic2hdf5(
            particles,
            self.output_path_dict["h5_file"],
        )

        if "other" in self.parameter_dict:
            noisy_particles = self.apply_gaussian_noise(particles)
            if "h5_file_noisy" in self.output_path_dict:
                io.data_and_dic2hdf5(
                    noisy_particles,
                    self.output_path_dict["h5_file_noisy"],
                )
            else:
                io.data_and_dic2hdf5(
                    noisy_particles,
                    self.output_path_dict["h5_file"][:-3]
                    + "-noisy"
                    + self.output_path_dict["h5_file"][-3:],
                )

    @staticmethod
    def view_particles(data, slicing=(1, 1, 1), figsize=1, ncol=5):
        """Render picked particles in grid.

        Parameters
        ----------
        data : arr
            Array containing TEM-simulator micrograph output
        slicing : tuple
        figsize : int
            Integer scaling factor for rendered particle figures
        ncol : int
            Integer number of columns in particle view

        Returns
        -------
        particles : arr
            Individual particle data extracted from micrograph
        """
        view = data[:: slicing[0], :: slicing[1], :: slicing[2]]
        figsize = int(figsize * ncol)
        nrow = np.ceil(view.shape[0] / ncol)
        fig = plt.figure(figsize=(ncol * figsize, nrow * figsize))

        for i in np.arange(view.shape[0]):
            fig.add_subplot(int(nrow), int(ncol), int(i + 1))
            plt.imshow(view[i], cmap="Greys")

        plt.tight_layout()
        plt.show()<|MERGE_RESOLUTION|>--- conflicted
+++ resolved
@@ -385,38 +385,9 @@
             inp_file=self.output_path_dict["inp_file"], dict_params=self.parameter_dict
         )
 
-<<<<<<< HEAD
     def extract_particles(
         self, micrograph, pad, export_particles=True, display_data=False
     ):
-=======
-    def get_image_data(self):
-        """Run simulator and return data.
-
-        Returns
-        -------
-        List containing parsed .mrc data from Simulator
-
-        Raises
-        ------
-        subprocess.CalledProcessError
-            Raised if shell commmand exits with non zero code.
-
-        Notes
-        -----
-        This method requires a local tem_sim installation to run.
-        """
-        sim_executable = f"{self.output_path_dict['local_sim_dir']}"
-        input_file_arg = f"{self.output_path_dict['inp_file']}"
-        subprocess.run([sim_executable, input_file_arg], check=True)
-
-        data = io.mrc2data(self.output_path_dict["mrc_file"])
-        micrograph = data[0, ...]
-
-        return micrograph
-
-    def extract_particles(self, micrograph, pad):
->>>>>>> dfa5157a
         """Extract particle data from micrograph.
 
         Parameters
