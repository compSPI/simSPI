--- conflicted
+++ resolved
@@ -1,6 +1,7 @@
 """Wrapper for the TEM Simulator."""
 import yaml
 import simutils
+
 
 class TEMSimulator:
     """Wrapper for the TEM Simulator.
@@ -15,18 +16,11 @@
     """
 
     def __init__(self, path_config, sim_config):
-<<<<<<< HEAD
-        self.path_dict = self.get_config_from_yaml(path_config)
-        self.sim_dict = self.get_config_from_yaml(sim_config)
-
-        self.output_path_dict = self.generate_path_dict()
-        self.classified_sim_dict = self.classify_input_config(self.sim_dict)
-=======
         self.path_dict = self.get_raw_config_from_yaml(path_config)
         self.raw_sim_dict = self.get_raw_config_from_yaml(sim_config)
 
+        self.output_path_dict = self.generate_path_dict()
         self.sim_dict = self.classify_sim_params(self.raw_sim_dict)
->>>>>>> 9fd63727
         self.placeholder = 0
 
     def run(self, pdb_file):
@@ -72,12 +66,6 @@
         """
         with open(config_yaml, "r") as stream:
             raw_params = yaml.safe_load(stream)
-<<<<<<< HEAD
-
-        print(raw_params)
-        print('\n')
-=======
->>>>>>> 9fd63727
 
         return raw_params
 
@@ -138,7 +126,6 @@
             log_file
                 relative path to desired output log file
         """
-<<<<<<< HEAD
 
         file_path_dict = {}
 
@@ -154,10 +141,6 @@
         file_path_dict['h5_file'] = output_file_path + '.h5'
 
         return file_path_dict
-=======
-        path_dict = {}
-        return path_dict
->>>>>>> 9fd63727
 
     def create_crd_file(self, pad):
         """Format and write molecular model data to crd_file for use in TEM-simulator.
@@ -169,9 +152,9 @@
         """
 
         x_range, y_range, num_part = simutils.define_grid_in_fov(
-            self.classified_sim_dict['sample_dimensions'],
-            self.classified_sim_dict['optics_params'],
-            self.classified_sim_dict['detector_params'],
+            self.sim_dict['sample_dimensions'],
+            self.sim_dict['optics_params'],
+            self.sim_dict['detector_params'],
             self.output_path_dict['pdb_file'],
             Dmax=30,
             pad=pad
