--- conflicted
+++ resolved
@@ -2,7 +2,6 @@
 
 import logging
 import random
-import string
 from pathlib import Path
 
 import numpy as np
@@ -140,10 +139,6 @@
     dic["sample"]["thickness_edge"] = parameters["specimen_grid_params"][
         "hole_thickness_edge_nm"
     ]
-    dic["sample"]["particle_slice_pad"] = parameters["specimen_grid_params"][
-        "particle_slice_pad"
-    ]
-
     dic["particle"] = {}
     dic["particle"]["name"] = parameters["molecular_model"]["particle_name"]
     dic["particle"]["voxel_size"] = parameters["molecular_model"]["voxel_size_nm"]
@@ -505,10 +500,6 @@
             relative path to desired output defocus parameter file
         star_file
             relative poth to desured output star file
-<<<<<<< HEAD
-=======
-            #TODO: remove h5-noisy,update test, docsting
->>>>>>> 8b3576c9
     """
     path_dict = {}
 
@@ -529,16 +520,9 @@
     path_dict["log_file"] = str(Path(output_dir, pdb_keyword + mrc_keyword + ".log"))
     path_dict["inp_file"] = str(Path(output_dir, pdb_keyword + mrc_keyword + ".inp"))
     path_dict["h5_file"] = str(Path(output_dir, pdb_keyword + mrc_keyword + ".h5"))
-<<<<<<< HEAD
     path_dict["star_file"] = str(
         Path(output_dir, pdb_keyword + mrc_keyword + ".star")
     )
-=======
-    path_dict["h5_file_noisy"] = str(
-        Path(output_dir, pdb_keyword + mrc_keyword + "-noisy.h5")
-    )
-    path_dict["star_file"] = str(Path(output_dir, pdb_keyword + mrc_keyword + ".star"))
->>>>>>> 8b3576c9
     path_dict["defocus_file"] = str(
         Path(output_dir, pdb_keyword + mrc_keyword + "_defocus" + ".txt")
     )
